--- conflicted
+++ resolved
@@ -25,10 +25,7 @@
 
 import pytz
 from playwright.sync_api import sync_playwright
-<<<<<<< HEAD
-=======
 from rich.progress import track
->>>>>>> a2174fb9
 from rich.progress import track, Progress, TimeElapsedColumn
 
 
@@ -57,21 +54,6 @@
 
 
 class PmhcWebApp:
-<<<<<<< HEAD
-    # class properties
-    headless = True  # default value, can be overridden
-    user_info = None
-    upload_filename = None
-    upload_id = None
-    upload_status = None
-    STATE = Path("./DO_NOT_COMMIT/state.json")  # save browser session state
-    downloads_folder = Path("downloads")  # default value, can be overridden
-    uploads_folder = Path("uploads")  # default value, can be overridden
-    organisation_path = "PHN105"
-    default_timeout = 60000
-
-    def __init__(self, downloads_folder: Path, uploads_folder: Path, headless: bool):
-=======
     """This class wraps the unofficial PMHC API. Use it to automate
     tasks such as uploading to the PMHC website, downloading error
     reports, downloading PMHC extracts, etc.
@@ -122,7 +104,6 @@
         self.db_conn = None  # sqlite database connection object
         self.db_file = "pmhc_web_app.db"
 
->>>>>>> a2174fb9
         # save whether to use a headless browser instance or not
         self.headless = headless
 
@@ -372,50 +353,6 @@
                     "read -rs PMHC_PASSWORD && export PMHC_PASSWORD"
                 )
             username = input("Enter PMHC username: ")
-<<<<<<< HEAD
-            password = getpass("Enter PMHC password: ")
-
-        logging.info("Logging into PMHC website")
-
-        with sync_playwright() as p:
-            browser = p.chromium.launch(headless=self.headless)
-            context = browser.new_context()
-            context.set_default_timeout(self.default_timeout)
-            page = context.new_page()
-
-            # login to PMHC website
-            page.goto("https://pmhc-mds.net")
-            time.sleep(1)
-            logging.info("Clicking 'Sign in' button")
-            page.locator('[id="loginBtn"]').click()
-
-            logging.info("Entering username")
-            username_field = page.locator('input[id="username"]')
-            username_field.fill(username)
-            username_field.press('Enter')
-            page.wait_for_load_state()
-            logging.info("Entering password")
-            password_field = page.locator('input[id="password"]')
-            password_field.fill(password)
-            password_field.press('Enter')
-            page.wait_for_load_state()
-            time.sleep(1)
-
-            # save info about the logged in user eg:
-            # email:    jonathan.stucken@swsphn.com.au
-            # id:       3826
-            # username, roles, user_agent, uuid etc
-            user_query = page.request.get("https://pmhc-mds.net/api/current-user")
-            self.user_info = user_query.json()
-
-            # Save storage state into file
-            context.storage_state(path=self.STATE)
-            browser.close()
-
-    def get_page_content(self, url: str) -> str:
-        """Gets the page HTML for a given URL
-=======
->>>>>>> a2174fb9
 
         while not password:
             password = getpass("Enter PMHC password (keyboard input will be hidden): ")
@@ -668,66 +605,9 @@
         # the first 8 chars of the uuid is the upload_id
         self.upload_id = uuid[:8]
 
-<<<<<<< HEAD
-        # open PMHC 'View Uploads' page
-        logging.info("Opening PMHC 'View Uploads page'")
-
-        with sync_playwright() as p:
-            browser = p.chromium.launch(headless=self.headless)
-            context = browser.new_context(storage_state=self.STATE)
-            context.set_default_timeout(self.default_timeout)
-            page = context.new_page()
-
-            # Open the PMHC 'View Uploads' page
-            page.goto("https://pmhc-mds.net/#/upload/list")
-            page.wait_for_load_state()
-            logging.info("Clicking 'Filters' button")
-            page.locator('"Filters"').click()
-            time.sleep(1)
-
-            logging.info(f"Setting 'File Name': {pmhc_filename}")
-            page.type('input[id="filename"]', pmhc_filename)
-
-            pmhc_username = self.get_pmhc_username()
-            logging.info(f"Setting 'Username': {pmhc_username}")
-            page.type('input[id="user.username"]', pmhc_username)
-
-            logging.info("Setting 'Test': Yes")
-            page.select_option("#test", value="1")
-
-            logging.info("Clicking 'Apply' button")
-            page.locator('"Apply"').click()
-            time.sleep(1)
-            page.wait_for_load_state()
-
-            logging.info("Scraping 'Upload ID'")
-            parent_div_obj = page.query_selector(".ag-center-cols-container")
-            parent_div = parent_div_obj.inner_html()
-
-            # Use bs4 to isolate the columns we want
-            # 'Upload ID' should be the first child <span> column
-            # 'Status should' be the last child <span> column
-            soup = BeautifulSoup(parent_div, "html.parser")
-            spans = soup.find_all("span", {"class": "ag-cell-value"})
-            upload_id = spans[0].text
-
-            # A valid PMHC upload_id should be 8 characters long
-            # this should catch any general errors with the bs4 scrapes to this point
-            if len(upload_id) == 8:
-                self.upload_id = upload_id
-
-                # status could be 'error', 'processing', or 'complete'
-                self.upload_status = spans[-1].text
-            else:
-                logging.error(
-                    f"Could not retrieve a valid PMHC upload_id for filename: '{pmhc_filename}'"
-                )
-                raise InvalidPmhcUploadId
-=======
         # set other properties the class will use later
         # Convert the PMHC UTC date string into a formatted AEST datetime
         pmhc_utc_date = filter_json[0]["date"]
->>>>>>> a2174fb9
 
         # Convert the date string to a datetime object in UTC
         datetime_obj_utc = datetime.strptime(
@@ -745,7 +625,34 @@
             f"https://pmhc-mds.net/#/upload/details/{uuid}/{self.phn_identifier}"
         )
 
-<<<<<<< HEAD
+        self.upload_status = filter_json[0]["status"]
+        if self.upload_status == "complete":
+            self.complete = True
+        else:
+            self.complete = False
+
+        return self.upload_id
+
+    def get_last_upload_status(self) -> str:
+        """Gets the status of the last PMHC upload
+        self.find_upload_id() must be called prior to calling this method
+        status is typically 'error', 'processing', or 'complete'
+
+        Returns:
+            str: status of last upload e.g. 'error'
+        """
+        if self.upload_id and self.upload_status:
+            return self.upload_status
+        else:
+            logging.error(
+                "Could not retrieve PMHC upload_id and upload_status. Make sure\n"
+                "self.find_upload_id() has been called first before calling this method"
+            )
+            raise InvalidPmhcUploadId
+
+    def pause(self, msg="\nPress ENTER to continue or CTRL + C to quit..."):
+        """Helps the user read messages or errors before Python continues on
+
         Args:
             msg (str, optional): Message to the user. Defaults to above value.
         """
@@ -870,13 +777,4 @@
                 with open(output_file, "wb") as fp:
                     fp.write(download.body())
 
-                return output_file
-=======
-        self.upload_status = filter_json[0]["status"]
-        if self.upload_status == "complete":
-            self.complete = True
-        else:
-            self.complete = False
-
-        return self.upload_id
->>>>>>> a2174fb9
+                return output_file